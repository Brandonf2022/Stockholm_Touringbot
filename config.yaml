# config.yaml

<<<<<<< HEAD
venue_list: 'Datasets/test_venues_just_royal_opera.xlsx'  # Path to the Excel file with the venue list. This is the 'query'
=======
# Path to the Excel file with the venue list. This is the 'query'
venue_list: 'Datasets/test_venues_just_royal_opera.xlsx'

>>>>>>> c357aac3
start_year: 1908  # Start year for crawling
years_to_crawl: 1  # Number of years to crawl
newspaper: 'Dagens nyheter'  # Newspaper to crawl
prompt_filepath: 'oldtimey_touringbot_prompt_for_deployment.txt'  # Path to the prompt file
<<<<<<< HEAD
db_path: 'Datasets/12.07_test.db'  # Path to the SQLite database file
=======
db_path: 'Datasets/13.07.test6.db'  # Path to the SQLite database file
>>>>>>> c357aac3
llm_model: 'gpt-3.5-turbo'  # LLM model name
max_tokens: 1000  # Maximum number of tokens for the API call<|MERGE_RESOLUTION|>--- conflicted
+++ resolved
@@ -1,20 +1,12 @@
 # config.yaml
 
-<<<<<<< HEAD
-venue_list: 'Datasets/test_venues_just_royal_opera.xlsx'  # Path to the Excel file with the venue list. This is the 'query'
-=======
 # Path to the Excel file with the venue list. This is the 'query'
 venue_list: 'Datasets/test_venues_just_royal_opera.xlsx'
 
->>>>>>> c357aac3
 start_year: 1908  # Start year for crawling
 years_to_crawl: 1  # Number of years to crawl
 newspaper: 'Dagens nyheter'  # Newspaper to crawl
 prompt_filepath: 'oldtimey_touringbot_prompt_for_deployment.txt'  # Path to the prompt file
-<<<<<<< HEAD
-db_path: 'Datasets/12.07_test.db'  # Path to the SQLite database file
-=======
 db_path: 'Datasets/13.07.test6.db'  # Path to the SQLite database file
->>>>>>> c357aac3
 llm_model: 'gpt-3.5-turbo'  # LLM model name
 max_tokens: 1000  # Maximum number of tokens for the API call